--- conflicted
+++ resolved
@@ -13,34 +13,6 @@
 
 <!-- COVERAGE-START -->
 
-<<<<<<< HEAD
-| subsystem            | status          | evidence                                                                                                                                                                                                                                             | tests                                                                                                                                                  |
-| -------------------- | --------------- | ---------------------------------------------------------------------------------------------------------------------------------------------------------------------------------------------------------------------------------------------------- | ------------------------------------------------------------------------------------------------------------------------------------------------------ |
-| combat               | present_wired   | C: src/fight.c:one_hit; PY: mud/combat/engine.py:attack_round                                                                                                                                                                                        | tests/test_combat.py; tests/test_combat_thac0.py; tests/test_combat_thac0_engine.py; tests/test_weapon_special_attacks.py                              |
-| skills_spells        | present_wired   | C: src/act_info.c:2680-2760 (`do_practice` table + gains); C: src/magic.c:73-97 (`find_spell` abbreviations); PY: mud/commands/advancement.py:66-193; mud/skills/registry.py:75-142                                                                  | tests/test_advancement.py; tests/test_practice.py; tests/test_skills.py                                                                                |
-| affects_saves        | present_wired   | C: src/magic.c:saves_spell; C: src/handler.c:check_immune; PY: mud/affects/saves.py:saves_spell/\_check_immune                                                                                                                                       | tests/test_affects.py; tests/test_defense_flags.py                                                                                                     |
-| command_interpreter  | present_wired   | C: src/interp.c:interpret; PY: mud/commands/dispatcher.py:process_command                                                                                                                                                                            | tests/test_commands.py                                                                                                                                 |
-| socials              | present_wired   | C: src/interp.c:check_social; DOC: doc/area.txt § Socials; ARE: area/social.are; PY: mud/commands/socials.py:perform_social                                                                                                                          | tests/test_socials.py; tests/test_social_conversion.py; tests/test_social_placeholders.py                                                              |
-| channels             | present_wired   | C: src/act_comm.c:do_say/do_tell/do_shout; PY: mud/commands/communication.py:do_say/do_tell/do_shout                                                                                                                                                 | tests/test_communication.py                                                                                                                            |
-| wiznet_imm           | present_wired   | C: src/act_wiz.c:wiznet; PY: mud/wiznet.py:wiznet/cmd_wiznet                                                                                                                                                                                         | tests/test_wiznet.py                                                                                                                                   |
-| world_loader         | present_wired   | DOC: doc/area.txt §§ #AREA/#ROOMS/#MOBILES/#OBJECTS/#RESETS; ARE: area/midgaard.are §§ #AREA/#ROOMS/#MOBILES/#OBJECTS/#RESETS; C: src/db.c:load_area/load_rooms; PY: mud/loaders/json_loader.py:load_area_from_json; mud/loaders/area_loader.py      | tests/test_area_loader.py; tests/test_area_counts.py; tests/test_area_exits.py; tests/test_load_midgaard.py                                            |
-| resets               | stub_or_partial | C: src/db.c:reset_area/reset_room; C: src/update.c:area_update; PY: mud/spawning/reset_handler.py:reset_tick/apply_resets; PY: mud/game_loop.py:game_tick; CONF: 0.38 (MISSING: LastObj/LastMob state tracking for 'P'/'G'/'E' commands)             | tests/test_spawning.py; tests/integration/test_pilot_integration.py                                                                                    |
-| weather              | present_wired   | C: src/update.c:weather_update; PY: mud/game_loop.py:weather_tick                                                                                                                                                                                    | tests/test_game_loop.py                                                                                                                                |
-| time_daynight        | present_wired   | C: src/update.c:weather_update (sun state); PY: mud/time.py:TimeInfo.advance_hour                                                                                                                                                                    | tests/test_time_daynight.py; tests/test_time_persistence.py                                                                                            |
-| movement_encumbrance | present_wired   | C: src/act_move.c:move_char/can_see_room gating; PY: mud/world/movement.py:move_character (auto-look, follower cascade); CONF: 0.72                                                                                                                  | tests/test_world.py; tests/test_encumbrance.py; tests/test_movement_costs.py; tests/test_movement_followers.py                                         |
-| stats_position       | present_wired   | C: merc.h:POSITION; PY: mud/models/constants.py:Position                                                                                                                                                                                             | tests/test_advancement.py                                                                                                                              |
-| shops_economy        | present_wired   | DOC: doc/area.txt § #SHOPS; ARE: area/midgaard.are § #SHOPS; C: src/act_obj.c:do_buy/do_sell; PY: mud/commands/shop.py:do_buy/do_sell; C: src/healer.c:do_heal; PY: mud/commands/healer.py:do_heal                                                   | tests/test_shops.py; tests/test_shop_conversion.py; tests/test_healer.py                                                                               |
-| boards_notes         | present_wired   | C: src/board.c:563-780 (do_nread auto-read, board change guard); PY: mud/commands/notes.py:33-204 (default read + draft protection); mud/world/world_state.py:92-134 (boot-time board load); CONF: 0.83                                              | tests/test_boards.py::test_note_read_defaults_to_next_unread; tests/test_boards.py::test_board_change_blocked_during_note_draft                        |
-| help_system          | stub_or_partial | C: src/act_info.c:1832-1894 (`do_help` summary fallback, trust gating, OHELPS logging); PY: mud/commands/help.py:9-159; PY: mud/admin_logging/admin.py:1-130; CONF: 0.70 (MISSING: integration gaps)                                                 | tests/test_help_system.py                                                                                                                              |
-| npc_spec_funs        | present_wired   | C: src/special.c:spec_table; C: src/update.c:mobile_update; PY: mud/spec_funs.py:run_npc_specs                                                                                                                                                       | tests/test_spec_funs.py                                                                                                                                |
-| game_update_loop     | present_wired   | C: src/update.c:update_handler; PY: mud/game_loop.py:game_tick; mud/ai/aggressive.py:aggressive_update; CONF: 0.78                                                                                                                                   | tests/test_game_loop.py; tests/test_game_loop_order.py; tests/test_game_loop_wait_daze.py; tests/test_time_daynight.py; tests/test_logging_rotation.py |
-| persistence          | present_wired   | DOC: doc/pfile.txt; C: src/save.c:save_char_obj/load_char_obj; PY: mud/persistence.py                                                                                                                                                                | tests/test_persistence.py; tests/test_inventory_persistence.py                                                                                         |
-| login_account_nanny  | present_wired   | C: src/nanny.c:CON_GET_NAME/CON_GET_OLD_PASSWORD (wizlock/newlock, reconnect prompts); PY: mud/account/account_service.py:login_with_host                                                                                                            | tests/test_account_auth.py                                                                                                                             |
-| networking_telnet    | present_wired   | C: src/comm.c; PY: mud/net/telnet_server.py:start_server                                                                                                                                                                                             | tests/test_telnet_server.py                                                                                                                            |
-| security_auth_bans   | present_wired   | C: src/ban.c:135-320 (`ban`/`permban` trust + listing); PY: mud/commands/admin_commands.py:39-156; mud/security/bans.py:60-178                                                                                                                       | tests/test_admin_commands.py; tests/test_account_auth.py; tests/test_bans.py                                                                           |
-| logging_admin        | present_wired   | C: src/act_wiz.c:2927-2982 (do_log toggles); PY: mud/commands/admin_commands.py:cmd_log; mud/commands/dispatcher.py:process_command (log levels + alias capture); mud/logging/admin.py:log_admin_command (sanitization + UTC timestamps); CONF: 0.72 | tests/test_logging_admin.py; tests/test_logging_rotation.py                                                                                            |
-| imc_chat             | present_wired   | C: src/imc.c:5392-5476 (imc_startup); C: src/comm.c:453-859 (imc_loop cadence); PY: mud/imc/**init**.py:24-214 (config/channel/help caches + idle pump); mud/game_loop.py:1-144 (point pulse pump)                                                   | tests/test_imc.py::test_startup_reads_config_and_connects; tests/test_imc.py::test_idle_pump_runs_when_enabled                                         |
-=======
 | subsystem | status | evidence | tests |
 | --- | --- | --- | --- |
 | combat | present_wired | C: src/fight.c:one_hit; PY: mud/combat/engine.py:attack_round | tests/test_combat.py; tests/test_combat_thac0.py; tests/test_combat_thac0_engine.py; tests/test_weapon_special_attacks.py |
@@ -67,7 +39,6 @@
 | security_auth_bans | present_wired | C: src/ban.c:135-320 (`ban`/`permban` trust + listing); PY: mud/commands/admin_commands.py:39-156; mud/security/bans.py:60-178 | tests/test_admin_commands.py; tests/test_account_auth.py; tests/test_bans.py |
 | logging_admin | present_wired | C: src/act_wiz.c:2927-2982 (do_log toggles); PY: mud/commands/admin_commands.py:cmd_log; mud/commands/dispatcher.py:process_command (log levels + alias capture); mud/logging/admin.py:log_admin_command (sanitization + UTC timestamps); CONF: 0.72 | tests/test_logging_admin.py; tests/test_logging_rotation.py |
 | imc_chat | present_wired | C: src/imc.c:5392-5476 (imc_startup); C: src/comm.c:453-859 (imc_loop cadence); PY: mud/imc/__init__.py:24-214 (config/channel/help caches + idle pump); mud/game_loop.py:1-144 (point pulse pump) | tests/test_imc.py::test_startup_reads_config_and_connects; tests/test_imc.py::test_idle_pump_runs_when_enabled |
->>>>>>> 1613936b
 
 <!-- COVERAGE-END -->
 
@@ -81,7 +52,7 @@
   - ISSUE: Missing LastObj/LastMob index state tracking causing reset validation mismatches
   - C_REF: src/db.c:1842-1950 (load_objects), src/db.c:1650-1741 (load_mobiles) track Last\*
   - ACCEPTANCE: pytest tests/test_area_loader.py::test_midgaard_reset_validation passes
-    EVIDENCE: C src/db.c:1009-1108 (load_resets maintains room context); PY mud/loaders/reset_loader.py:77-157 (validate_resets tracks LastMob/LastObj state with cross-area guard); TEST tests/test_area_loader.py::test_midgaard_reset_validation
+  EVIDENCE: C src/db.c:1009-1108 (load_resets maintains room context); PY mud/loaders/reset_loader.py:77-157 (validate_resets tracks LastMob/LastObj state with cross-area guard); TEST tests/test_area_loader.py::test_midgaard_reset_validation
 
 - ✅ [P0] **Movement System: Follower Cascading Integration** — done 2025-10-11
 
@@ -89,7 +60,7 @@
   - ISSUE: Follower movement cascade not integrated with main movement flow
   - C_REF: src/act_move.c:127-184 (move_char) calls follower updates inline
   - ACCEPTANCE: Follower follows leader through exits; pytest tests/test_movement.py::test_follower_cascade
-    EVIDENCE: C src/act_move.c:127-184 (move_char cascades followers); PY mud/world/movement.py:38-396 (shared follower mover + portal support); PY mud/commands/movement.py:1-60 (do_enter delegates to portal mover); TEST tests/test_movement.py::test_follower_cascade; TEST tests/test_movement.py::test_followers_enter_portal
+  EVIDENCE: C src/act_move.c:127-184 (move_char cascades followers); PY mud/world/movement.py:38-396 (shared follower mover + portal support); PY mud/commands/movement.py:1-60 (do_enter delegates to portal mover); TEST tests/test_movement.py::test_follower_cascade; TEST tests/test_movement.py::test_followers_enter_portal
 
 - ✅ [P0] **Help System: Missing Command Topic Generation** — done 2025-10-11
 
@@ -97,14 +68,14 @@
   - ISSUE: No command topic auto-generation when help not found
   - C_REF: src/act_info.c:892-1045 (do_help) generates command help dynamically
   - ACCEPTANCE: 'help cast' shows spell help; 'help unknown' shows command suggestion
-    EVIDENCE: C src/act_info.c:892-1045 (do_help fallback builds command topics); PY mud/commands/help.py:1-159 (command help generation with trust gating); TEST tests/test_help_system.py::test_help_generates_command_topic_when_missing; TEST tests/test_help_system.py::test_help_missing_topic_suggests_commands
+  EVIDENCE: C src/act_info.c:892-1045 (do_help fallback builds command topics); PY mud/commands/help.py:1-159 (command help generation with trust gating); TEST tests/test_help_system.py::test_help_generates_command_topic_when_missing; TEST tests/test_help_system.py::test_help_missing_topic_suggests_commands
 
 - ✅ [P0] **Reset System: Execute Integration** — done 2025-10-11
   - FILES: mud/world/reset_system.py execute methods, mud/game_loop.py area update integration
   - ISSUE: Reset execution not wired to area update cycle
   - C_REF: src/update.c:1234-1389 (area_update) calls reset_area inline
   - ACCEPTANCE: Items/mobs respawn on area reset; pytest tests/test_resets.py::test_execution_cycle
-    EVIDENCE: C src/update.c:1234-1389 (area_update triggers reset_area); PY mud/game_loop.py:143-198 (game_tick invokes reset_tick on area pulse); TEST tests/test_resets.py::test_execution_cycle
+  EVIDENCE: C src/update.c:1234-1389 (area_update triggers reset_area); PY mud/game_loop.py:143-198 (game_tick invokes reset_tick on area pulse); TEST tests/test_resets.py::test_execution_cycle
 
 ## Parity Gaps & Corrections
 
@@ -143,89 +114,11 @@
 
 **Confidence Tracking**: Automated analysis via `scripts/confidence_tracker.py` - detects functional gaps that individual task completion misses.
 
-## ARCHITECTURAL INTEGRATION TASKS (Generated by AGENT.md 2025-09-29)
-
-**Priority P0 Tasks (Architectural Gaps Requiring ROM Parity):**
-
-- [ ] [P0] **Reset System: Implement ROM LastObj/LastMob state tracking**
-
-  - FILES: mud/spawning/reset_handler.py, mud/loaders/reset_loader.py
-  - ISSUE: Missing LastObj/LastMob index state tracking causing reset validation mismatches and incorrect P command targeting
-  - C_REF: src/db.c:1009-1108 (load_resets maintains LastMob/LastObj context for P/G/E commands)
-  - ACCEPTANCE: pytest tests/test_area_loader.py::test_midgaard_reset_validation passes; P commands correctly target LastObj
-  - EVIDENCE: C src/db.c:1009-1108 (pLastMob/pLastObj tracking across reset commands); PY mud/spawning/reset_handler.py:258-589 (apply_resets lacks persistent LastObj/LastMob state); TEST Integration test for LastObj P command targeting with cross-area validation
-
-- [ ] [P0] **Movement System: Integrate encumbrance limits with inventory management**
-
-  - FILES: mud/world/movement.py, mud/world/inventory.py
-  - ISSUE: Encumbrance checks in movement not updated when inventory changes; carry limits not enforced consistently
-  - C_REF: src/act_move.c:75-95 (move_char checks can_carry_w before allowing movement)
-  - ACCEPTANCE: Movement blocked when carry_weight exceeds limits; limits updated on get/drop/give
-  - EVIDENCE: C src/act_move.c:75-95 (encumbrance blocking with carry_weight checks); PY mud/world/movement.py:225-230 (basic encumbrance check present but not integrated); TEST Encumbrance integration test with inventory changes
-
-- [ ] [P0] **Help System: Complete help command dispatcher integration**
-
-  - FILES: mud/commands/help.py, mud/systems/dispatcher.py
-  - ISSUE: Help command topic generation not fully integrated with command dispatcher for dynamic help
-  - C_REF: src/act_info.c:1540-1580 (do_help function with command lookup and topic generation)
-  - ACCEPTANCE: help commands generates dynamic command list; help topics integrate with dispatcher
-  - EVIDENCE: C src/act_info.c:1540-1580 (do_help with dynamic command topic generation); PY mud/commands/help.py:45-89 (\_generate_command_help exists but dispatcher integration incomplete); TEST Dynamic help command generation integration test
-
-- [ ] [P0] **Area Format Loader: Implement cross-area reference validation**
-  - FILES: mud/loaders/area_loader.py, mud/loaders/reset_loader.py
-  - ISSUE: Cross-area vnum references not validated during load; missing validation for area boundary violations
-  - C_REF: src/db.c:441-520 (load_area with vnum range validation and area boundary checks)
-  - ACCEPTANCE: Cross-area references rejected with meaningful errors; area boundary violations caught at load time
-  - EVIDENCE: C src/db.c:441-520 (area vnum validation with boundary enforcement); PY mud/loaders/area_loader.py:105-130 (duplicate vnum check exists but cross-area validation incomplete); TEST Cross-area reference validation integration test
-
-**Priority P1 Tasks (Architectural Completeness):**
-
-- [ ] [P1] **Reset System: Integrate reset area update cycle with ROM timing**
-
-  - FILES: mud/spawning/reset_handler.py, mud/world/game_loop.py
-  - ISSUE: Area age increment and reset scheduling not integrated with main game loop tick system
-  - C_REF: src/db.c:1590-1620 (area_update called from update.c with age tracking)
-  - ACCEPTANCE: Areas reset at ROM intervals (age 15 for normal, age 3 for empty areas)
-  - EVIDENCE: C src/db.c:1590-1620 (area_update with age-based reset scheduling); PY mud/spawning/reset_handler.py:700-728 (reset_tick exists but not integrated); TEST Time-based area reset integration test
-
-- [ ] [P1] **Movement System: Complete portal traversal with follower cascading**
-
-  - FILES: mud/world/movement.py, mud/commands/movement.py
-  - ISSUE: Portal traversal follower cascading incomplete; enter command integration gaps
-  - C_REF: src/act_move.c:127-184 (move_char follower recursion applies to all movement types)
-  - ACCEPTANCE: Followers follow through portals; enter command fully integrated with movement system
-  - EVIDENCE: C src/act_move.c:127-184 (universal follower cascading for all movement); PY mud/world/movement.py:372-396 (portal movement exists, cascading present); TEST tests/test_movement.py::test_followers_enter_portal (already exists, needs validation)
-
-- [ ] [P1] **Help System: Implement trust-based help topic filtering**
-
-  - FILES: mud/commands/help.py, mud/systems/help.py
-  - ISSUE: Trust level filtering for help topics not fully implemented; admin commands not properly gated
-  - C_REF: src/act_info.c:1540-1580 (do_help filters topics by character trust level)
-  - ACCEPTANCE: Low-trust players cannot see immortal help topics; help filtering by trust level
-  - EVIDENCE: C src/act_info.c:1540-1580 (trust-based help topic filtering); PY mud/commands/help.py:90-120 (trust gating present but not comprehensive); TEST Trust level help filtering integration test
-
-- [ ] [P1] **Area Format Loader: Complete format edge case error handling**
-  - FILES: mud/loaders/area_loader.py, mud/loaders/base_loader.py
-  - ISSUE: Edge cases in area format parsing not handled; malformed area files can cause silent failures
-  - C_REF: src/db.c:441-520 (load_area with comprehensive error handling for malformed entries)
-  - ACCEPTANCE: Malformed area files rejected with specific error messages; no silent failures
-  - EVIDENCE: C src/db.c:441-520 (comprehensive area format error handling); PY mud/loaders/area_loader.py:23-88 (basic validation present but edge cases incomplete); TEST Malformed area file error handling integration test
-
 <!-- PARITY-GAPS-END -->
 
 ## Next Actions (Aggregated P0s)
 
 <!-- NEXT-ACTIONS-START -->
-
-**ARCHITECTURAL INTEGRATION P0s (Generated by AGENT.md):**
-
-1. Reset System: Implement ROM LastObj/LastMob state tracking (confidence 0.38 → target 0.80+)
-2. Movement System: Integrate encumbrance limits with inventory management (confidence 0.55 → target 0.80+)
-3. Help System: Complete help command dispatcher integration (confidence 0.70 → target 0.80+)
-4. Area Format Loader: Implement cross-area reference validation (confidence 0.74 → target 0.80+)
-
-**EXECUTION PRIORITY**: These tasks address the 4 incomplete subsystems identified by confidence tracking with architectural integration gaps requiring ROM C source parity.
-
 <!-- NEXT-ACTIONS-END -->
 
 ## C ↔ Python Parity Map
