from __future__ import annotations

import asyncio
from collections import deque
from collections.abc import Iterable
from types import SimpleNamespace
from typing import TYPE_CHECKING

from mud.account import (
    LoginFailureReason,
    account_exists,
    create_account,
    create_character,
    get_creation_classes,
    get_creation_races,
    get_hometown_choices,
    get_race_archetype,
    get_weapon_choices,
    is_account_active,
    is_valid_account_name,
    list_characters,
    load_character,
    login_with_host,
    lookup_creation_class,
    lookup_creation_race,
    lookup_hometown,
    lookup_weapon_choice,
    release_account,
    roll_creation_stats,
    sanitize_account_name,
    save_character,
)
from mud.account.account_service import CreationSelection
from mud.commands import process_command
from mud.commands.help import do_help
from mud.commands.inventory import give_school_outfit
from mud.config import get_qmconfig
from mud.db.models import PlayerAccount
from mud.loaders import help_loader
from mud.logging import log_game_event
from mud.models.constants import ROOM_VNUM_LIMBO, CommFlag, PlayerFlag, Sex
from mud.net.ansi import render_ansi
from mud.net.protocol import send_to_char
from mud.net.session import SESSIONS, Session
from mud.security import bans
from mud.security.bans import BanFlag
from mud.skills.groups import get_group, list_groups
from mud.wiznet import WiznetFlag, wiznet

STAT_LABELS = ("Str", "Int", "Wis", "Dex", "Con")

TELNET_IAC = 255
TELNET_WILL = 251
TELNET_WONT = 252
TELNET_DO = 253
TELNET_DONT = 254
TELNET_SB = 250
TELNET_GA = 249
TELNET_SE = 240
TELNET_TELOPT_ECHO = 1
TELNET_TELOPT_SUPPRESS_GA = 3

MAX_INPUT_LENGTH = 256
SPAM_REPEAT_THRESHOLD = 25

RECONNECT_MESSAGE = "Reconnecting. Type replay to see missed tells."


if TYPE_CHECKING:
    from mud.account.account_service import ClassType, PcRaceType
    from mud.models.character import Character


def _format_three_column_table(entries: Iterable[tuple[str, str]]) -> list[str]:
    cells = [f"{name:<18} {value:<5}" for name, value in entries]
    lines: list[str] = []
    for index in range(0, len(cells), 3):
        segment = cells[index : index + 3]
        lines.append(" ".join(segment).rstrip())
    return lines


def _format_name_columns(names: Iterable[str], *, width: int = 20) -> list[str]:
    cells = [f"{name:<{width}}" for name in names]
    lines: list[str] = []
    for index in range(0, len(cells), 3):
        segment = cells[index : index + 3]
        lines.append(" ".join(segment).rstrip())
    return lines


def _effective_trust(char: Character) -> int:
    """Mirror ROM's ``get_trust`` helper for wiznet broadcasts."""

    trust = getattr(char, "trust", 0)
    return trust if trust > 0 else getattr(char, "level", 0)


def _sanitize_host(host: str | None, *, placeholder: str | None = None) -> str | None:
    """Return a trimmed host string or a placeholder when resolution fails."""

    if not host:
        return placeholder
    cleaned = host.strip()
    return cleaned or placeholder


def announce_wiznet_login(char: Character, host: str | None = None) -> None:
    """Broadcast a WIZ_LOGINS notice when *char* enters the game."""

    if not getattr(char, "name", None):
        return

    wiznet(
        "$N has left real life behind.",
        char,
        None,
        WiznetFlag.WIZ_LOGINS,
        WiznetFlag.WIZ_SITES,
        _effective_trust(char),
    )

    host_display = _sanitize_host(host, placeholder="(unknown)")
    site_message = f"{char.name}@{host_display} has connected."
    log_game_event(site_message)

    wiznet(
        site_message,
        None,
        None,
        WiznetFlag.WIZ_SITES,
        None,
        _effective_trust(char),
    )


def announce_wiznet_logout(char: Character) -> None:
    """Broadcast a WIZ_LOGINS notice when *char* leaves the game."""

    if not getattr(char, "name", None):
        return

    log_game_event(f"{char.name} has quit.")

    wiznet(
        "$N rejoins the real world.",
        char,
        None,
        WiznetFlag.WIZ_LOGINS,
        None,
        _effective_trust(char),
    )


def announce_wiznet_new_player(
    name: str,
    host: str | None = None,
    *,
    trust_level: int = 1,
    sex: Sex | int | None = None,
) -> None:
    """Broadcast WIZ_NEWBIE and WIZ_SITES notices for a freshly created player.

    Mirrors ROM's ``nanny.c`` flow by alerting immortals that a new character
    has just completed creation, including the originating host when available.
    """

    normalized = name.strip()
    if not normalized:
        return

    placeholder = SimpleNamespace(name=normalized, sex=sex)

    wiznet(
        "Newbie alert!  $N sighted.",
        placeholder,
        None,
        WiznetFlag.WIZ_NEWBIE,
        None,
        0,
    )

    sanitized_host = _sanitize_host(host, placeholder="(unknown)")
    site_message = f"{normalized}@{sanitized_host} new player."
    log_game_event(site_message)

    wiznet(
        site_message,
        None,
        None,
        WiznetFlag.WIZ_SITES,
        None,
        max(trust_level, 0),
    )


<<<<<<< HEAD
def _broadcast_reconnect_notifications(char: Character, host: str | None = None) -> None:
=======
def _broadcast_reconnect_notifications(char: "Character", host: str | None = None) -> None:
>>>>>>> 3bb20d22
    """Notify the room and wiznet listeners about a successful reconnect."""

    name = getattr(char, "name", None)
    if not name:
        return

    room = getattr(char, "room", None)
    if room is not None:
        room.broadcast(f"{name} has reconnected.", exclude=char)

    host_candidate = host
    if host_candidate is None:
        session = getattr(char, "desc", None)
        if session is not None:
            host_candidate = getattr(getattr(session, "connection", None), "peer_host", None)
    if host_candidate is None:
        host_candidate = getattr(getattr(char, "connection", None), "peer_host", None)
    host_display = _sanitize_host(host_candidate, placeholder="(unknown)")
    log_game_event(f"{name}@{host_display} reconnected.")

    wiznet(
        "$N groks the fullness of $S link.",
        char,
        None,
        WiznetFlag.WIZ_LINKS,
        None,
        0,
    )


<<<<<<< HEAD
def _announce_login_or_reconnect(char: Character, host: str | None, reconnecting: bool) -> bool:
=======
def _announce_login_or_reconnect(char: "Character", host: str | None, reconnecting: bool) -> bool:
>>>>>>> 3bb20d22
    """Dispatch wiznet announcements for fresh logins or reconnects."""

    note_reminder = False
    if reconnecting:
        _broadcast_reconnect_notifications(char, host)
        pcdata = getattr(char, "pcdata", None)
        note_reminder = bool(getattr(pcdata, "in_progress", None))
    else:
        announce_wiznet_login(char, host)
    return note_reminder


def _stop_idling(char: Character) -> None:
    """Mirror ROM's ``stop_idling`` to pull players out of limbo on input."""

    if char is None:
        return

    previous_room = getattr(char, "was_in_room", None)
    if previous_room is None:
        return

    current_room = getattr(char, "room", None)
    current_vnum = getattr(current_room, "vnum", None)
    if current_vnum != ROOM_VNUM_LIMBO:
        return

    destination = previous_room
    try:
        if current_room is not None:
            current_room.remove_character(char)
    except Exception:
        pass

    try:
        destination.add_character(char)
    except Exception:
        # If re-entry fails, leave the character parked in limbo and retain state.
        try:
            if current_room is not None:
                current_room.add_character(char)
        except Exception:
            pass
        return

    char.was_in_room = None
    try:
        char.timer = 0
    except Exception:
        pass

    name = getattr(char, "name", None) or "Someone"
    try:
        destination.broadcast(f"{name} has returned from the void.", exclude=char)
    except Exception:
        pass


class TelnetStream:
    def __init__(self, reader: asyncio.StreamReader, writer: asyncio.StreamWriter) -> None:
        self.reader = reader
        self.writer = writer
        self._buffer = bytearray()
        self._echo_enabled = True
        self._pushback: deque[int] = deque()
        self.ansi_enabled = True
        self.peer_host: str | None = None
        self._go_ahead_enabled = True

    def set_ansi(self, enabled: bool) -> None:
        self.ansi_enabled = bool(enabled)

    def _render(self, message: str) -> str:
        return render_ansi(message, self.ansi_enabled)

    def _queue(self, data: bytes) -> None:
        if data:
            self._buffer.extend(data)

    async def flush(self) -> None:
        if not self._buffer:
            return
        self.writer.write(bytes(self._buffer))
        await self.writer.drain()
        self._buffer.clear()

    async def _send_option(self, command: int, option: int) -> None:
        await self.flush()
        self.writer.write(bytes([TELNET_IAC, command, option]))
        await self.writer.drain()

    async def negotiate(self) -> None:
        await self.enable_echo()
        await self._send_option(TELNET_DO, TELNET_TELOPT_SUPPRESS_GA)
        await self._send_option(TELNET_WILL, TELNET_TELOPT_SUPPRESS_GA)

    async def disable_echo(self) -> None:
        if self._echo_enabled:
            await self._send_option(TELNET_WILL, TELNET_TELOPT_ECHO)
            self._echo_enabled = False

    async def enable_echo(self) -> None:
        if not self._echo_enabled:
            await self._send_option(TELNET_WONT, TELNET_TELOPT_ECHO)
            self._echo_enabled = True
        elif self._echo_enabled:
            # ensure initial negotiation sends explicit state
            await self._send_option(TELNET_WONT, TELNET_TELOPT_ECHO)

    async def send_text(self, message: str, *, newline: bool = False) -> None:
        rendered = self._render(message)
        normalized = rendered.replace("\r\n", "\n\r")
        data = normalized.encode()
        if newline:
            if data.endswith(b"\n\r"):
                pass
            elif data.endswith(b"\r\n"):
                data = data[:-2] + b"\n\r"
            elif data.endswith(b"\r"):
                data = data[:-1] + b"\n\r"
            elif data.endswith(b"\n"):
                data = data[:-1] + b"\n\r"
            else:
                data += b"\n\r"
        self._queue(data)
        await self.flush()

    async def send_line(self, message: str) -> None:
        await self.send_text(message, newline=True)

    def set_go_ahead_enabled(self, enabled: bool) -> None:
        self._go_ahead_enabled = bool(enabled)

    async def send_prompt(self, prompt: str, *, go_ahead: bool | None = None) -> None:
        await self.flush()
        data = prompt.encode()
        self.writer.write(data)
        use_ga = self._go_ahead_enabled if go_ahead is None else bool(go_ahead)
        if go_ahead is not None:
            self._go_ahead_enabled = use_ga
        if use_ga:
            self.writer.write(bytes([TELNET_IAC, TELNET_GA]))
        await self.writer.drain()

    async def _read_byte(self) -> int | None:
        if self._pushback:
            return self._pushback.popleft()
        data = await self.reader.read(1)
        if not data:
            return None
        return data[0]

    def _push_byte(self, value: int) -> None:
        self._pushback.appendleft(value)

    async def readline(self, *, max_length: int = MAX_INPUT_LENGTH) -> str | None:
        buffer = bytearray()
        too_long = False

        while True:
            byte = await self._read_byte()
            if byte is None:
                if not buffer:
                    return None
                break

            if byte == TELNET_IAC:
                command = await self._read_byte()
                if command is None:
                    return None
                if command in (TELNET_DO, TELNET_DONT, TELNET_WILL, TELNET_WONT):
                    await self._read_byte()
                    continue
                if command == TELNET_SB:
                    while True:
                        sub_byte = await self._read_byte()
                        if sub_byte is None:
                            return None
                        if sub_byte == TELNET_IAC:
                            end_byte = await self._read_byte()
                            if end_byte is None:
                                return None
                            if end_byte == TELNET_SE:
                                break
                    continue
                if command == TELNET_IAC:
                    if not too_long:
                        if len(buffer) >= max_length - 2:
                            too_long = True
                            await self.send_line("Line too long.")
                            continue
                        buffer.append(TELNET_IAC)
                    continue
                continue

            if byte in (10, 13):  # LF, CR
                if byte == 13:
                    follow = await self.reader.read(1)
                    if follow:
                        next_byte = follow[0]
                        if next_byte != 10:
                            self._push_byte(next_byte)
                break

            if byte in (8, 127):  # Backspace or delete
                if not too_long and buffer:
                    buffer.pop()
                continue

            if byte < 32 or byte > 126:
                continue

            if not too_long:
                if len(buffer) >= max_length - 2:
                    too_long = True
                    await self.send_line("Line too long.")
                    continue
                buffer.append(byte)

        return buffer.decode(errors="ignore") if buffer else ""

    async def close(self) -> None:
        await self.flush()
        self.writer.close()
        await self.writer.wait_closed()


async def _send(conn: TelnetStream, message: str) -> None:
    await conn.send_text(message)


async def _send_line(conn: TelnetStream, message: str) -> None:
    await conn.send_line(message)


async def _prompt(
    conn: TelnetStream, prompt: str, *, hide_input: bool = False, go_ahead: bool | None = None
) -> str | None:
    if hide_input:
        await conn.disable_echo()
    try:
        await conn.send_prompt(prompt, go_ahead=go_ahead)
        data = await conn.readline()
    finally:
        if hide_input:
            await conn.enable_echo()
            await conn.send_line("")
    if data is None:
        return None
    return data.strip()


async def _prompt_ansi_preference(conn: TelnetStream) -> tuple[bool, bool] | None:
    while True:
        response = await _prompt(conn, "Do you want ANSI? (Y/n) ")
        if response is None:
            return None
        lowered = response.lower()
        if not lowered:
            return conn.ansi_enabled, False
        if lowered.startswith("y"):
            return True, True
        if lowered.startswith("n"):
            return False, True
        await _send_line(conn, "Please answer Y or N.")


def _apply_colour_preference(char: Character, enabled: bool) -> None:
    """Synchronize ``char`` ANSI state with PLR_COLOUR bit."""

    colour_bit = int(PlayerFlag.COLOUR)
    act_flags = int(getattr(char, "act", 0))
    if enabled:
        act_flags |= colour_bit
    else:
        act_flags &= ~colour_bit
    char.act = act_flags
    char.ansi_enabled = bool(enabled)


def _is_new_player(char: Character) -> bool:
    if getattr(char, "is_npc", False):
        return False
    try:
        level = int(getattr(char, "level", 0) or 0)
    except Exception:
        level = 0
    try:
        played = int(getattr(char, "played", 0) or 0)
    except Exception:
        played = 0
    return level <= 1 and played == 0


def _apply_qmconfig_telnetga(
    char: Character,
    session: Session,
    connection: TelnetStream,
    *,
    default_enabled: bool,
    is_new_player: bool,
) -> None:
    if is_new_player:
        if default_enabled:
            char.set_comm_flag(CommFlag.TELNET_GA)
        else:
            char.clear_comm_flag(CommFlag.TELNET_GA)

    telnet_enabled = char.has_comm_flag(CommFlag.TELNET_GA)
    connection.set_go_ahead_enabled(telnet_enabled)
    session.go_ahead_enabled = telnet_enabled


def _has_permit_flag(char: Character) -> bool:
    """Return ``True`` when *char* has the ROM PLR_PERMIT bit set."""

    act_flags = int(getattr(char, "act", 0) or 0)
    return bool(act_flags & int(PlayerFlag.PERMIT))


async def _send_help_greeting(conn: TelnetStream) -> None:
    greeting = help_loader.help_greeting
    if not greeting:
        return
    text = greeting[1:] if greeting.startswith(".") else greeting
    if not text:
        return
    if conn.ansi_enabled:
        # Ensure ANSI-capable clients receive an ANSI escape sequence in the greeting.
        text = "{x" + text
    await conn.send_text(text, newline=True)


def _resolve_help_text(char: Character, topic: str, *, limit_first: bool = False) -> str | None:
    try:
        text = do_help(char, topic, limit_results=limit_first)
    except Exception as exc:  # pragma: no cover - defensive guard
        print(f"[ERROR] Failed to load help topic '{topic}': {exc}")
        return None
    if not text:
        return None
    stripped = text.strip()
    if not stripped or stripped == "No help on that word.":
        return None
    return text


<<<<<<< HEAD
async def _send_login_motd(char: Character) -> None:
=======
def _strip_motd_trailer(text: str) -> str:
    trailer = "[Hit Return to continue]"
    if trailer not in text:
        return text
    cleaned = text.replace(trailer, "")
    return cleaned.strip()


def _extract_motd_from_greeting() -> str | None:
    greeting = help_loader.help_greeting
    if not greeting:
        return None
    text = greeting[1:] if greeting.startswith(".") else greeting
    marker = "-1 MOTD~"
    if marker not in text:
        return None
    motd = text.split(marker, 1)[1]
    motd = _strip_motd_trailer(motd)
    return motd or None


async def _send_login_motd(char: "Character") -> None:
>>>>>>> 3bb20d22
    topics: list[str] = ["motd"]
    is_immortal_attr = getattr(char, "is_immortal", False)
    immortal = False
    if callable(is_immortal_attr):
        try:
            immortal = bool(is_immortal_attr())
        except Exception:  # pragma: no cover - defensive guard
            immortal = False
    else:
        immortal = bool(is_immortal_attr)

    if immortal:
        topics.insert(0, "imotd")

    for topic in topics:
        text = _resolve_help_text(char, topic)
        if not text and topic == "motd":
            text = _extract_motd_from_greeting()
        if not text:
            continue
        text = _strip_motd_trailer(text)
        try:
            await send_to_char(char, text)
        except Exception as exc:  # pragma: no cover - defensive guard
            print(f"[ERROR] Failed to send help topic '{topic}' to {getattr(char, 'name', '?')}: {exc}")


def _should_send_newbie_help(char: Character) -> bool:
    if getattr(char, "is_npc", True):
        return False
    try:
        if int(getattr(char, "level", 0) or 0) > 1:
            return False
    except Exception:
        return False
    return not bool(getattr(char, "newbie_help_seen", False))


async def _send_newbie_help(char: Character) -> None:
    text = _resolve_help_text(char, "newbie info")
    if not text:
        return
    try:
        await send_to_char(char, "")
        await send_to_char(char, text)
        await send_to_char(char, "")
    finally:
        char.newbie_help_seen = True
        try:
            save_character(char)
        except Exception as exc:  # pragma: no cover - defensive guard
            print(f"[ERROR] Failed to persist newbie help flag for {getattr(char, 'name', '?')}: {exc}")


async def _read_player_command(conn: TelnetStream, session: Session) -> str | None:
    while True:
        line = await conn.readline()
        if line is None:
            return None

        command = line if line else " "
        original = command

        if session.show_buffer:
            stripped = original.strip().lower()
            if stripped in ("", "c"):
                has_more = await session.send_next_page()
                if not has_more:
                    return " "
                continue
            if stripped == "q":
                session.clear_paging()
                return " "
            session.clear_paging()

        should_track = len(original) > 1 or (original and original[0] == "!")
        if should_track:
            if original != "!" and original != session.last_command:
                session.repeat_count = 0
            else:
                session.repeat_count += 1
                if session.repeat_count >= SPAM_REPEAT_THRESHOLD:
                    await conn.send_line("*** PUT A LID ON IT!!! ***")
                    session.repeat_count = 0

        if original == "!":
            return session.last_command or ""

        if original.strip():
            session.last_command = original
        return command


async def _prompt_yes_no(conn: TelnetStream, prompt: str) -> bool | None:
    while True:
        response = await _prompt(conn, prompt)
        if response is None:
            return None
        lowered = response.lower()
        if lowered.startswith("y"):
            return True
        if lowered.startswith("n"):
            return False
        await _send_line(conn, "Please answer Y or N.")


async def _disconnect_session(session: Session) -> Character | None:
    """Disconnect an existing session so a new descriptor can take over."""

    old_conn = getattr(session, "connection", None)
    old_char = getattr(session, "character", None)
    session._forced_disconnect = True

    if old_conn is not None:
        try:
            await old_conn.send_line("Your link has been taken over.")
        except Exception:
            pass
        try:
            await old_conn.close()
        except Exception:
            pass

    if old_char is not None:
        name = getattr(old_char, "name", "") or "Someone"
        log_game_event(f"Closing link to {name}.")
        room = getattr(old_char, "room", None)
        if room is not None:
            try:
                room.broadcast(f"{name} has lost the link.", exclude=old_char)
            except Exception:
                pass
        try:
            old_char.connection = None
        except Exception:
            pass
        try:
            old_char.desc = None
        except Exception:
            pass
        try:
            wiznet(
                "Net death has claimed $N.",
                old_char,
                None,
                WiznetFlag.WIZ_LINKS,
                None,
                0,
            )
        except Exception:
            pass

    if session.name in SESSIONS:
        SESSIONS.pop(session.name, None)

    try:
        session.connection = None
    except Exception:
        pass
    try:
        session.character = None
    except Exception:
        pass

    return old_char


async def _prompt_new_password(conn: TelnetStream) -> str | None:
    while True:
        password = await _prompt(conn, "New password: ", hide_input=True)
        if password is None:
            return None
        if len(password) < 5:
            await _send_line(conn, "Password must be at least five characters long.")
            continue
        confirm = await _prompt(conn, "Confirm password: ", hide_input=True)
        if confirm is None:
            return None
        if password != confirm:
            await _send_line(conn, "Passwords don't match.")
            continue
        return password


def _format_stats(stats: Iterable[int]) -> str:
    return ", ".join(f"{label} {value}" for label, value in zip(STAT_LABELS, stats, strict=True))


async def _run_account_login(conn: TelnetStream, host_for_ban: str | None) -> tuple[PlayerAccount, str, bool] | None:
    while True:
        submitted = await _prompt(conn, "Account: ")
        if submitted is None:
            return None
        username = sanitize_account_name(submitted)
        if not username:
            continue
        if not is_valid_account_name(username):
            await _send_line(conn, "Illegal name, try another.")
            continue

        if account_exists(username):
            allow_reconnect = False
            if is_account_active(username):
                decision = await _prompt_yes_no(conn, "This account is already playing. Reconnect? (Y/N) ")
                if decision is None:
                    return None
                if not decision:
                    await _send_line(conn, "Ok, please choose another account.")
                    continue
                allow_reconnect = True

            password = await _prompt(conn, "Password: ", hide_input=True)
            if password is None:
                return None
            result = login_with_host(username, password, host_for_ban, allow_reconnect=allow_reconnect)
            if result.account:
                return result.account, username, bool(result.was_reconnect)

            reason = result.failure
            if reason is LoginFailureReason.DUPLICATE_SESSION:
                await _send_line(conn, "Ok, please choose another account.")
                continue
            if reason is LoginFailureReason.BAD_CREDENTIALS:
                message = "Reconnect failed." if allow_reconnect else "Wrong password."
                await _send_line(conn, message)
                continue
            if reason is LoginFailureReason.WIZLOCK:
                await _send_line(conn, "The game is wizlocked.")
                return None
            if reason is LoginFailureReason.NEWLOCK:
                await _send_line(conn, "The game is newlocked.")
                return None
            if reason is LoginFailureReason.ACCOUNT_BANNED:
                await _send_line(conn, "You are denied access.")
                return None
            if reason is LoginFailureReason.HOST_BANNED:
                await _send_line(conn, "Your site has been banned from this mud.")
                return None
            if reason is LoginFailureReason.HOST_NEWBIES:
                await _send_line(conn, "New players are not allowed from your site.")
                return None
            await _send_line(conn, "Login failed.")
            continue

        precheck = login_with_host(username, "", host_for_ban)
        failure = precheck.failure
        if failure and failure is not LoginFailureReason.UNKNOWN_ACCOUNT:
            if failure is LoginFailureReason.NEWLOCK:
                await _send_line(conn, "The game is newlocked.")
            elif failure is LoginFailureReason.WIZLOCK:
                await _send_line(conn, "The game is wizlocked.")
            elif failure is LoginFailureReason.HOST_BANNED:
                await _send_line(conn, "Your site has been banned from this mud.")
            elif failure is LoginFailureReason.HOST_NEWBIES:
                await _send_line(conn, "New players are not allowed from your site.")
            elif failure is LoginFailureReason.ACCOUNT_BANNED:
                await _send_line(conn, "You are denied access.")
            else:
                await _send_line(conn, "Account creation is unavailable right now.")
            return None

        confirm = await _prompt_yes_no(conn, f"Create new account '{username.capitalize()}'? (Y/N) ")
        if confirm is None:
            return None
        if not confirm:
            await _send_line(conn, "Ok, please choose another account.")
            continue

        password = await _prompt_new_password(conn)
        if password is None:
            return None
        if not create_account(username, password):
            await _send_line(conn, "Account creation failed.")
            continue

        result = login_with_host(username, password, host_for_ban)
        if result.account:
            await _send_line(conn, "Account created.")
            return result.account, username, bool(result.was_reconnect)

        await _send_line(conn, "Login failed.")
        return None


<<<<<<< HEAD
async def _prompt_for_race(conn: TelnetStream, help_character: object | None = None) -> PcRaceType | None:
=======
async def _prompt_for_race(conn: TelnetStream, help_character: object | None = None) -> "PcRaceType" | None:
>>>>>>> 3bb20d22
    races = get_creation_races()
    await _send_line(conn, "Available races: " + ", ".join(race.name.title() for race in races))
    await _send_line(conn, "What is your race? (help for more information)")
    helper = help_character or SimpleNamespace(name="", trust=0, level=0, is_npc=False, room=None)
    while True:
        response = await _prompt(conn, "Choose your race: ")
        if response is None:
            return None
        stripped = response.strip()
        if not stripped:
            continue
        parts = stripped.split(None, 1)
        command = parts[0].lower()
        if command == "help":
            topic = parts[1].strip() if len(parts) > 1 else "race help"
            text = _resolve_help_text(helper, topic, limit_first=True)
            if text:
                page = text.rstrip("\r\n")
                await _send(conn, page + "\r\n")
            else:
                await _send_line(conn, "No help on that word.")
            continue
        race = lookup_creation_race(stripped)
        if race is not None:
            return race
        await _send_line(conn, "That's not a valid race.")


async def _prompt_for_sex(conn: TelnetStream) -> Sex | None:
    while True:
        response = await _prompt(conn, "Sex (M/F): ")
        if response is None:
            return None
        lowered = response.lower()
        if lowered.startswith("m"):
            return Sex.MALE
        if lowered.startswith("f"):
            return Sex.FEMALE
        await _send_line(conn, "Please enter M or F.")


async def _prompt_for_class(conn: TelnetStream) -> ClassType | None:
    classes = get_creation_classes()
    await _send_line(conn, "Available classes: " + ", ".join(cls.name.title() for cls in classes))
    while True:
        response = await _prompt(conn, "Choose your class: ")
        if response is None:
            return None
        class_type = lookup_creation_class(response)
        if class_type is not None:
            return class_type
        await _send_line(conn, "That's not a valid class.")


async def _prompt_for_alignment(conn: TelnetStream) -> int | None:
    await _send_line(conn, "")
    await _send_line(conn, "You may be good, neutral, or evil.")
    while True:
        response = await _prompt(conn, "Which alignment (G/N/E)? ")
        if response is None:
            return None
        lowered = response.strip().lower()
        if lowered.startswith("g"):
            return 750
        if lowered.startswith("n"):
            return 0
        if lowered.startswith("e"):
            return -750
        await _send_line(conn, "That's not a valid alignment.")


async def _prompt_customization_choice(conn: TelnetStream) -> bool | None:
    await _send_line(conn, "")
    await _send_line(conn, "Do you wish to customize this character?")
    await _send_line(
        conn,
        "Customization takes time, but allows a wider range of skills and abilities.",
    )
    return await _prompt_yes_no(conn, "Customize (Y/N)? ")


async def _run_customization_menu(
    conn: TelnetStream,
    selection: CreationSelection,
    helper_char: object | None = None,
) -> CreationSelection | None:
    async def _send_customization_costs() -> None:
        group_entries = [(name, str(cost)) for name, cost in selection.available_groups()]
        skill_entries = [(name, str(cost)) for name, cost in selection.available_skills()]

        if group_entries:
            for line in _format_three_column_table([("group", "cp")] * 3):
                await _send_line(conn, line)
            for line in _format_three_column_table(group_entries):
                await _send_line(conn, line)
        else:
            await _send_line(conn, "No additional groups are available.")

        if group_entries and skill_entries:
            await _send_line(conn, "")

        if skill_entries:
            for line in _format_three_column_table([("skill", "cp")] * 3):
                await _send_line(conn, line)
            for line in _format_three_column_table(skill_entries):
                await _send_line(conn, line)
        else:
            await _send_line(conn, "No additional skills are available.")

        await _send_line(conn, f"Creation points: {selection.creation_points}")
        await _send_line(conn, f"Experience per level: {selection.experience_per_level()}")

    helper = helper_char or SimpleNamespace(name="", trust=0, level=0, is_npc=False, room=None)

    menu_choice_help = _resolve_help_text(helper, "menu choice", limit_first=True)

    async def _send_menu_choice_help(*, fallback: bool = False) -> None:
        if menu_choice_help:
            await _send(conn, menu_choice_help.rstrip("\r\n") + "\r\n")
        elif fallback:
            await _send_line(conn, "Choice (add,drop,list,help)?")

    await _send_line(conn, "")
    header_text = _resolve_help_text(helper, "group header", limit_first=True)
    if header_text:
        await _send(conn, header_text.rstrip("\r\n") + "\r\n")
    await _send_customization_costs()
    await _send_line(conn, "")

    groups = selection.group_names()
    if groups:
        await _send_line(conn, "You already have the following groups: " + ", ".join(groups))
    await _send_line(
        conn,
        "Type 'list', 'learned', 'add <group>', 'drop <group>', 'info <group>', 'premise', or 'done'.",
    )
    await _send_menu_choice_help(fallback=True)

    while True:
        response = await _prompt(conn, "Customization> ")
        if response is None:
            return None
        stripped = response.strip()
        if not stripped:
            continue
        parts = stripped.split(None, 1)
        command = parts[0].lower()
        argument = parts[1] if len(parts) > 1 else ""
        if command == "learn" and argument.lower().startswith("ed"):
            command = "learned"

        if command in {"done", "finish"}:
            minimum = selection.minimum_creation_points()
            if selection.creation_points < minimum:
                needed = minimum - selection.creation_points
                await _send_line(
                    conn,
                    f"You must select at least {minimum} creation points (need {needed} more).",
                )
                await _send_menu_choice_help(fallback=True)
                continue
            await _send_line(conn, f"Creation points: {selection.creation_points}")
            await _send_line(conn, f"Experience per level: {selection.experience_per_level()}")
            return selection

        if command == "list":
            await _send_customization_costs()
            await _send_menu_choice_help(fallback=True)
            continue

        if command == "learned":
            learned_groups = selection.learned_groups()
            learned_skills = selection.learned_skills()

            if learned_groups:
                for line in _format_three_column_table([("group", "cp")] * 3):
                    await _send_line(conn, line)
                for line in _format_three_column_table([(name, str(cost)) for name, cost in learned_groups]):
                    await _send_line(conn, line)
            else:
                await _send_line(conn, "You haven't purchased any groups yet.")

            if learned_groups and learned_skills:
                await _send_line(conn, "")

            if learned_skills:
                for line in _format_three_column_table([("skill", "cp")] * 3):
                    await _send_line(conn, line)
                for line in _format_three_column_table([(name, str(cost)) for name, cost in learned_skills]):
                    await _send_line(conn, line)
            else:
                await _send_line(conn, "You haven't purchased any skills yet.")

            await _send_line(conn, f"Creation points: {selection.creation_points}")
            await _send_line(conn, f"Experience per level: {selection.experience_per_level()}")
            await _send_menu_choice_help(fallback=True)
            continue

        if command == "add":
            if not argument:
                await _send_line(conn, "You must provide a skill or group name to add.")
                await _send_menu_choice_help(fallback=True)
                continue
            if selection.has_group(argument):
                await _send_line(conn, "You already know that group.")
                await _send_menu_choice_help(fallback=True)
                continue
            if selection.has_skill(argument):
                await _send_line(conn, "You already know that skill.")
                await _send_menu_choice_help(fallback=True)
                continue

            group_cost = selection.cost_for_group(argument)
            if group_cost is not None:
                if group_cost > 0 and selection.creation_points + group_cost > selection.maximum_creation_points():
                    await _send_line(conn, "You cannot take more than 300 creation points.")
                    await _send_menu_choice_help(fallback=True)
                    continue
                if selection.add_group(argument, deduct=True):
                    await _send_line(
                        conn,
                        f"{selection.display_group_name(argument)} group added.",
                    )
                    await _send_line(conn, f"Creation points: {selection.creation_points}")
                    await _send_line(conn, f"Experience per level: {selection.experience_per_level()}")
                    await _send_menu_choice_help(fallback=True)
                    continue
                await _send_line(conn, "Unable to add that group.")
                await _send_menu_choice_help(fallback=True)
                continue

            skill_cost = selection.cost_for_skill(argument)
            if skill_cost is not None:
                if skill_cost > 0 and selection.creation_points + skill_cost > selection.maximum_creation_points():
                    await _send_line(conn, "You cannot take more than 300 creation points.")
                    await _send_menu_choice_help(fallback=True)
                    continue
                if selection.add_skill(argument):
                    await _send_line(
                        conn,
                        f"{selection.display_skill_name(argument)} skill added.",
                    )
                    await _send_line(conn, f"Creation points: {selection.creation_points}")
                    await _send_line(conn, f"Experience per level: {selection.experience_per_level()}")
                    await _send_menu_choice_help(fallback=True)
                    continue
                await _send_line(conn, "Unable to add that skill.")
                await _send_menu_choice_help(fallback=True)
                continue

            await _send_line(conn, "No skills or groups by that name.")
            await _send_menu_choice_help(fallback=True)
            continue

        if command == "drop":
            if not argument:
                await _send_line(conn, "You must provide a group name to drop.")
                await _send_menu_choice_help(fallback=True)
                continue
            if selection.drop_group(argument):
                await _send_line(conn, "Group dropped.")
                await _send_line(conn, f"Creation points: {selection.creation_points}")
                await _send_line(conn, f"Experience per level: {selection.experience_per_level()}")
                await _send_menu_choice_help(fallback=True)
                continue
            if selection.drop_skill(argument):
                await _send_line(conn, "Skill dropped.")
                await _send_line(conn, f"Creation points: {selection.creation_points}")
                await _send_line(conn, f"Experience per level: {selection.experience_per_level()}")
                await _send_menu_choice_help(fallback=True)
                continue
            await _send_line(conn, "You haven't bought any such skill or group.")
            await _send_menu_choice_help(fallback=True)
            continue

        if command == "info":
            topic = argument.strip().lower()
            if not topic:
                await _send_line(conn, "Usage: info <group>")
                await _send_menu_choice_help(fallback=True)
                continue
            if topic == "all":
                for line in _format_name_columns(group.name for group in list_groups()):
                    await _send_line(conn, line)
                await _send_menu_choice_help(fallback=True)
                continue
            group = get_group(argument)
            if group is None:
                await _send_line(conn, "No group of that name exists.")
                await _send_menu_choice_help(fallback=True)
                continue
            if group.skills:
                await _send_line(conn, f"Group members for {group.name}:")
                for line in _format_name_columns(group.skills):
                    await _send_line(conn, line)
            else:
                await _send_line(conn, "That group has no additional skills.")
            await _send_menu_choice_help(fallback=True)
            continue

        if command == "premise":
            text = _resolve_help_text(helper, "premise", limit_first=True)
            if text:
                await _send(conn, text.rstrip("\r\n") + "\r\n")
            else:
                await _send_line(conn, "No help on that word.")
            await _send_menu_choice_help(fallback=True)
            continue

        if command == "help":
            topic = argument.strip() or "group help"
            text = _resolve_help_text(helper, topic, limit_first=True)
            if text:
                await _send(conn, text.rstrip("\r\n") + "\r\n")
            else:
                await _send_line(conn, "No help on that word.")
            await _send_menu_choice_help(fallback=True)
            continue

        await _send_line(
            conn,
            "Choices are: list, learned, add <group>, drop <group>, info <group>, premise, help, and done.",
        )
        await _send_menu_choice_help(fallback=True)


async def _prompt_for_stats(conn: TelnetStream, race: PcRaceType) -> list[int] | None:
    while True:
        stats = roll_creation_stats(race)
        await _send_line(conn, "Rolled stats: " + _format_stats(stats))
        while True:
            choice = await _prompt(conn, "Keep these stats? (K to keep, R to reroll): ")
            if choice is None:
                return None
            lowered = choice.lower()
            if lowered.startswith("k"):
                return stats
            if lowered.startswith("r"):
                break
            await _send_line(conn, "Please type K to keep or R to reroll.")


async def _prompt_for_hometown(conn: TelnetStream) -> int | None:
    options = get_hometown_choices()
    if not options:
        return None
    if len(options) == 1:
        label, vnum = options[0]
        while True:
            decision = await _prompt_yes_no(conn, f"Your hometown will be {label}. Accept? (Y/N) ")
            if decision is None:
                return None
            if decision:
                return vnum
            await _send_line(conn, f"{label} is currently the only available hometown.")
    else:
        await _send_line(
            conn,
            "Available hometowns: " + ", ".join(name for name, _ in options),
        )
        while True:
            response = await _prompt(conn, "Choose your hometown: ")
            if response is None:
                return None
            selected_vnum = lookup_hometown(response)
            if selected_vnum is not None:
                return selected_vnum
            await _send_line(conn, "That is not a valid hometown.")
    return None


async def _prompt_for_weapon(conn: TelnetStream, class_type: ClassType) -> int | None:
    choices = get_weapon_choices(class_type)
    await _send_line(conn, "Starting weapons: " + ", ".join(choice.title() for choice in choices))
    normalized = {choice.lower(): choice for choice in choices}
    while True:
        response = await _prompt(conn, "Choose your starting weapon: ")
        if response is None:
            return None
        key = response.strip().lower()
        if key in normalized:
            vnum = lookup_weapon_choice(key)
            if vnum is not None:
                return vnum
        await _send_line(conn, "That is not a valid weapon choice.")


async def _run_character_creation_flow(
    conn: TelnetStream,
    account: PlayerAccount,
    name: str,
    *,
    permit_banned: bool = False,
    newbie_banned: bool = False,
) -> bool:
    sanitized = sanitize_account_name(name)
    if not is_valid_account_name(sanitized):
        await _send_line(conn, "Illegal character name, try another.")
        return False

    if permit_banned:
        await _send_line(conn, "Your site has been banned from this mud.")
        return False

    if newbie_banned:
        await _send_line(conn, "New players are not allowed from your site.")
        return False

    display = sanitized.capitalize()
    preview_character = SimpleNamespace(
        name=display,
        trust=0,
        level=0,
        is_npc=False,
        room=None,
    )
    await _send_line(conn, f"Creating new character '{display}'.")
    confirm = await _prompt_yes_no(conn, f"Is '{display}' correct? (Y/N) ")
    if confirm is None:
        return False
    if not confirm:
        return False

    race = await _prompt_for_race(conn, preview_character)
    if race is None:
        return False
    sex = await _prompt_for_sex(conn)
    if sex is None:
        return False
    class_type = await _prompt_for_class(conn)
    if class_type is None:
        return False
    alignment_value = await _prompt_for_alignment(conn)
    if alignment_value is None:
        return False

    selection = CreationSelection(race, class_type)
    customize = await _prompt_customization_choice(conn)
    if customize is None:
        return False
    if customize:
        result = await _run_customization_menu(conn, selection, preview_character)
        if result is None:
            return False
        selection = result
    else:
        selection.apply_default_group()

    stats = await _prompt_for_stats(conn, race)
    if stats is None:
        return False
    hometown = await _prompt_for_hometown(conn)
    if hometown is None:
        return False
    weapon_vnum = await _prompt_for_weapon(conn, class_type)
    if weapon_vnum is None:
        return False

    success = create_character(
        account,
        sanitized,
        race=race,
        class_type=class_type,
        race_archetype=get_race_archetype(race.name),
        sex=sex,
        hometown_vnum=hometown,
        perm_stats=stats,
        alignment=alignment_value,
        default_weapon_vnum=weapon_vnum,
        creation_points=selection.creation_points,
        creation_groups=selection.group_names(),
        creation_skills=selection.skill_names(),
        train=selection.train_value(),
    )
    if not success:
        await _send_line(conn, "Unable to create that character. That name may already be taken.")
        return False

    announce_wiznet_new_player(
        display,
        conn.peer_host,
        trust_level=1,
        sex=sex,
    )
    await _send_line(conn, "Character created!")
    return True


async def _select_character(
    conn: TelnetStream,
    account: PlayerAccount,
    username: str,
    *,
    permit_banned: bool = False,
    newbie_banned: bool = False,
) -> tuple[Character, bool] | None:
    permit_bit = int(PlayerFlag.PERMIT)
    while True:
        all_characters = list_characters(account)
        characters = list_characters(account, require_act_flags=permit_bit) if permit_banned else all_characters

        if permit_banned and not characters:
            await _send_line(conn, "Your site has been banned from this mud.")
            return None

        if characters:
            await _send_line(conn, "Characters: " + ", ".join(characters))
        response = await _prompt(conn, "Character: ")
        if response is None:
            return None
        candidate = response.strip()
        if not candidate:
            continue

        lookup = {entry.lower(): entry for entry in characters}
        chosen_name = lookup.get(candidate.lower())
        if permit_banned and chosen_name is None:
            all_lookup = {entry.lower(): entry for entry in all_characters}
            if candidate.lower() in all_lookup:
                await _send_line(conn, "Your site has been banned from this mud.")
                return None

        if chosen_name is None:
            created = await _run_character_creation_flow(
                conn,
                account,
                candidate,
                permit_banned=permit_banned,
                newbie_banned=newbie_banned,
            )
            if not created:
                continue
            chosen_name = sanitize_account_name(candidate).capitalize()

        existing_session = SESSIONS.get(chosen_name)
        if existing_session:
            active_connection = getattr(existing_session, "connection", None)
            if active_connection is not None:
                decision = await _prompt_yes_no(
                    conn,
                    "That character is already playing. Reconnect? (Y/N) ",
                )
                if decision is None:
                    return None
                if not decision:
                    await _send_line(conn, "Ok, please choose another character.")
                    continue

            transferred_char = await _disconnect_session(existing_session)
            if transferred_char is not None:
                if permit_banned and not _has_permit_flag(transferred_char):
                    await _send_line(conn, "Your site has been banned from this mud.")
                    return None
                return transferred_char, True

            if active_connection is not None:
                await _send_line(conn, "Reconnect attempt failed.")
                continue

        char = load_character(username, chosen_name)
        if char:
            if permit_banned and not _has_permit_flag(char):
                await _send_line(conn, "Your site has been banned from this mud.")
                return None
            return char, False
        await _send_line(conn, "Failed to load that character. Please try again.")


async def handle_connection(reader: asyncio.StreamReader, writer: asyncio.StreamWriter) -> None:
    addr = writer.get_extra_info("peername")
    host_for_ban: str | None = None
    if isinstance(addr, tuple) and addr:
        host_candidate = addr[0]
        host_for_ban = host_candidate if isinstance(host_candidate, str) else None
    elif isinstance(addr, str):
        host_for_ban = addr
    session = None
    char = None
    account: PlayerAccount | None = None
    username = ""
    conn = TelnetStream(reader, writer)
    conn.peer_host = host_for_ban
    permit_banned = bool(host_for_ban and bans.is_host_banned(host_for_ban, BanFlag.PERMIT))
    newbie_banned = bool(host_for_ban and bans.is_host_banned(host_for_ban, BanFlag.NEWBIES))
    qmconfig = get_qmconfig()

    try:
        if host_for_ban and bans.is_host_banned(host_for_ban, BanFlag.ALL):
            await conn.send_line("Your site has been banned from this mud.")
            return

        await conn.negotiate()
        if qmconfig.ansiprompt:
            ansi_result = await _prompt_ansi_preference(conn)
            if ansi_result is None:
                return
            ansi_preference, ansi_explicit = ansi_result
        else:
            ansi_preference = qmconfig.ansicolor
            ansi_explicit = False
        conn.set_ansi(ansi_preference)
        await _send_help_greeting(conn)

        login_result = await _run_account_login(conn, host_for_ban)
        if not login_result:
            return
        account, username, was_reconnect = login_result

        selection = await _select_character(
            conn,
            account,
            username,
            permit_banned=permit_banned,
            newbie_banned=newbie_banned,
        )
        if selection is None:
            return

        char, forced_reconnect = selection
        reconnecting = bool(was_reconnect or forced_reconnect)

        is_new_player = _is_new_player(char)
        saved_colour = bool(int(getattr(char, "act", 0)) & int(PlayerFlag.COLOUR))
        desired_colour = ansi_preference if ansi_explicit else (qmconfig.ansicolor if is_new_player else saved_colour)
        _apply_colour_preference(char, desired_colour)
        conn.set_ansi(char.ansi_enabled)

        if char.room:
            try:
                char.room.add_character(char)
            except Exception as exc:
                print(f"[ERROR] Failed to add character to room: {exc}")

        char.connection = conn
        char.account_name = username
        if reconnecting:
            try:
                char.timer = 0
            except Exception:
                pass
        session = Session(
            name=char.name or "",
            character=char,
            reader=reader,
            connection=conn,
            account_name=username,
            ansi_enabled=conn.ansi_enabled,
        )
        SESSIONS[session.name] = session
        char.desc = session
        outfit_message: str | None = None
        if is_new_player and give_school_outfit(char):
            outfit_message = "You have been equipped by Mota."

        _apply_qmconfig_telnetga(
            char,
            session,
            conn,
            default_enabled=qmconfig.telnetga,
            is_new_player=is_new_player,
        )
        print(f"[CONNECT] {addr} as {session.name}")

        try:
            if outfit_message:
                await send_to_char(char, outfit_message)
            if not reconnecting:
                await _send_login_motd(char)
                if _should_send_newbie_help(char):
                    await _send_newbie_help(char)
        except Exception as exc:
            print(f"[ERROR] Failed to send MOTD for {session.name}: {exc}")

        try:
            if reconnecting:
                await send_to_char(char, RECONNECT_MESSAGE)
            note_reminder = _announce_login_or_reconnect(char, host_for_ban, reconnecting)
            if reconnecting and note_reminder:
                await send_to_char(
                    char,
                    "You have a note in progress. Type NWRITE to continue it.",
                )
        except Exception as exc:
            print(f"[ERROR] Failed to announce wiznet login for {session.name}: {exc}")

        try:
            if char.room:
                response = process_command(char, "look")
                await send_to_char(char, response)
            else:
                await send_to_char(char, "You are floating in a void...")
        except Exception as exc:
            print(f"[ERROR] Failed to send initial look: {exc}")
            await send_to_char(char, "Welcome to the world!")

        while True:
            try:
                await conn.send_prompt("> ", go_ahead=session.go_ahead_enabled)
                command = await _read_player_command(conn, session)
                if command is None:
                    break
                _stop_idling(char)
                if not command.strip():
                    continue

                try:
                    response = process_command(char, command)
                    await send_to_char(char, response)
                    
                    # Check if player requested quit
                    if getattr(char, "_quit_requested", False):
                        break
                        
                except Exception as exc:
                    print(f"[ERROR] Command processing failed for '{command}': {exc}")
                    await send_to_char(
                        char,
                        "Sorry, there was an error processing that command.",
                    )

                while char and char.messages:
                    try:
                        msg = char.messages.pop(0)
                        await send_to_char(char, msg)
                    except Exception as exc:
                        print(f"[ERROR] Failed to send message: {exc}")
                        break

            except asyncio.CancelledError:
                break
            except Exception as exc:
                print(f"[ERROR] Connection loop error for {session.name if session else 'unknown'}: {exc}")
                break

    except Exception as exc:
        print(f"[ERROR] Connection handler error for {addr}: {exc}")
    finally:
        forced_disconnect = bool(session and getattr(session, "_forced_disconnect", False))
        try:
            if char and not forced_disconnect:
                announce_wiznet_logout(char)
        except Exception as exc:
            print(f"[ERROR] Failed to announce wiznet logout for {session.name if session else 'unknown'}: {exc}")

        try:
            if char and not forced_disconnect:
                save_character(char)
        except Exception as exc:
            print(f"[ERROR] Failed to save character: {exc}")

        try:
            if char and char.room and not forced_disconnect:
                char.room.remove_character(char)
        except Exception as exc:
            print(f"[ERROR] Failed to remove character from room: {exc}")

        if session and not forced_disconnect and session.name in SESSIONS:
            SESSIONS.pop(session.name, None)

        if char:
            if not forced_disconnect:
                char.desc = None
                try:
                    char.account_name = ""
                except Exception:
                    pass
                if getattr(char, "connection", None) is conn:
                    char.connection = None

        if username and not forced_disconnect:
            release_account(username)

        try:
            await conn.close()
        except Exception as exc:
            print(f"[ERROR] Failed to close connection: {exc}")

        print(f"[DISCONNECT] {addr} as {session.name if session else 'unknown'}")


async def handle_connection_with_stream(
    conn: TelnetStream,
    host_for_ban: str | None,
    *,
    addr: str | None = None,
    connection_type: str = "SSH",
) -> None:
    """Handle a connection using a pre-created stream object.

    This allows SSH and other transport protocols to reuse the MUD connection
    handling logic with their own stream implementations that match the
    TelnetStream interface.

    Args:
        conn: A stream object with TelnetStream-compatible interface
        host_for_ban: The client's host address for ban checking
        addr: Optional address string for logging (defaults to conn.peer_host)
        connection_type: Type of connection for logging (e.g., "SSH", "WebSocket")
    """
    session = None
    char = None
    account: PlayerAccount | None = None
    username = ""
    display_addr = addr or conn.peer_host or "unknown"

    permit_banned = bool(host_for_ban and bans.is_host_banned(host_for_ban, BanFlag.PERMIT))
    newbie_banned = bool(host_for_ban and bans.is_host_banned(host_for_ban, BanFlag.NEWBIES))
    qmconfig = get_qmconfig()

    try:
        if host_for_ban and bans.is_host_banned(host_for_ban, BanFlag.ALL):
            await conn.send_line("Your site has been banned from this mud.")
            return

        await conn.negotiate()
        if qmconfig.ansiprompt:
            ansi_result = await _prompt_ansi_preference(conn)
            if ansi_result is None:
                return
            ansi_preference, ansi_explicit = ansi_result
        else:
            ansi_preference = qmconfig.ansicolor
            ansi_explicit = False
        conn.set_ansi(ansi_preference)
        await _send_help_greeting(conn)

        login_result = await _run_account_login(conn, host_for_ban)
        if not login_result:
            return
        account, username, was_reconnect = login_result

        selection = await _select_character(
            conn,
            account,
            username,
            permit_banned=permit_banned,
            newbie_banned=newbie_banned,
        )
        if selection is None:
            return

        char, forced_reconnect = selection
        reconnecting = bool(was_reconnect or forced_reconnect)

        is_new_player = _is_new_player(char)
        saved_colour = bool(int(getattr(char, "act", 0)) & int(PlayerFlag.COLOUR))
        desired_colour = ansi_preference if ansi_explicit else (qmconfig.ansicolor if is_new_player else saved_colour)
        _apply_colour_preference(char, desired_colour)
        conn.set_ansi(char.ansi_enabled)

        if char.room:
            try:
                char.room.add_character(char)
            except Exception as exc:
                print(f"[ERROR] Failed to add character to room: {exc}")

        char.connection = conn
        char.account_name = username
        if reconnecting:
            try:
                char.timer = 0
            except Exception:
                pass

        # Create a placeholder reader for Session (SSH doesn't use asyncio.StreamReader)
        # Session needs a reader attribute but SSH handles input differently
        placeholder_reader = asyncio.StreamReader()

        session = Session(
            name=char.name or "",
            character=char,
            reader=placeholder_reader,
            connection=conn,
            account_name=username,
            ansi_enabled=conn.ansi_enabled,
        )
        SESSIONS[session.name] = session
        char.desc = session
        outfit_message: str | None = None
        if is_new_player and give_school_outfit(char):
            outfit_message = "You have been equipped by Mota."

        # For non-telnet connections, disable go-ahead (telnet-specific)
        session.go_ahead_enabled = False

        print(f"[{connection_type}] [CONNECT] {display_addr} as {session.name}")

        try:
            if outfit_message:
                await send_to_char(char, outfit_message)
            if not reconnecting:
                await _send_login_motd(char)
                if _should_send_newbie_help(char):
                    await _send_newbie_help(char)
        except Exception as exc:
            print(f"[ERROR] Failed to send MOTD for {session.name}: {exc}")

        try:
            if reconnecting:
                await send_to_char(char, RECONNECT_MESSAGE)
            note_reminder = _announce_login_or_reconnect(char, host_for_ban, reconnecting)
            if reconnecting and note_reminder:
                await send_to_char(
                    char,
                    "You have a note in progress. Type NWRITE to continue it.",
                )
        except Exception as exc:
            print(f"[ERROR] Failed to announce wiznet login for {session.name}: {exc}")

        try:
            if char.room:
                response = process_command(char, "look")
                await send_to_char(char, response)
            else:
                await send_to_char(char, "You are floating in a void...")
        except Exception as exc:
            print(f"[ERROR] Failed to send initial look: {exc}")
            await send_to_char(char, "Welcome to the world!")

        while True:
            try:
                await conn.send_prompt("> ", go_ahead=False)
                command = await _read_player_command(conn, session)
                if command is None:
                    break
                _stop_idling(char)
                if not command.strip():
                    continue

                try:
                    response = process_command(char, command)
                    await send_to_char(char, response)
                except Exception as exc:
                    print(f"[ERROR] Command processing failed for '{command}': {exc}")
                    await send_to_char(
                        char,
                        "Sorry, there was an error processing that command.",
                    )

                while char and char.messages:
                    try:
                        msg = char.messages.pop(0)
                        await send_to_char(char, msg)
                    except Exception as exc:
                        print(f"[ERROR] Failed to send message: {exc}")
                        break

            except asyncio.CancelledError:
                break
            except Exception as exc:
                print(f"[ERROR] Connection loop error for {session.name if session else 'unknown'}: {exc}")
                break

    except Exception as exc:
        print(f"[ERROR] {connection_type} handler error for {display_addr}: {exc}")
    finally:
        forced_disconnect = bool(session and getattr(session, "_forced_disconnect", False))
        try:
            if char and not forced_disconnect:
                announce_wiznet_logout(char)
        except Exception as exc:
            print(f"[ERROR] Failed to announce wiznet logout for {session.name if session else 'unknown'}: {exc}")

        try:
            if char and not forced_disconnect:
                save_character(char)
        except Exception as exc:
            print(f"[ERROR] Failed to save character: {exc}")

        try:
            if char and char.room and not forced_disconnect:
                char.room.remove_character(char)
        except Exception as exc:
            print(f"[ERROR] Failed to remove character from room: {exc}")

        if session and not forced_disconnect and session.name in SESSIONS:
            SESSIONS.pop(session.name, None)

        if char:
            if not forced_disconnect:
                char.desc = None
                try:
                    char.account_name = ""
                except Exception:
                    pass
                if getattr(char, "connection", None) is conn:
                    char.connection = None

        if username and not forced_disconnect:
            release_account(username)

        try:
            await conn.close()
        except Exception as exc:
            print(f"[ERROR] Failed to close connection: {exc}")

        print(f"[{connection_type}] [DISCONNECT] {display_addr} as {session.name if session else 'unknown'}")<|MERGE_RESOLUTION|>--- conflicted
+++ resolved
@@ -32,20 +32,20 @@
 )
 from mud.account.account_service import CreationSelection
 from mud.commands import process_command
+from mud.commands.inventory import give_school_outfit
 from mud.commands.help import do_help
-from mud.commands.inventory import give_school_outfit
 from mud.config import get_qmconfig
 from mud.db.models import PlayerAccount
 from mud.loaders import help_loader
 from mud.logging import log_game_event
-from mud.models.constants import ROOM_VNUM_LIMBO, CommFlag, PlayerFlag, Sex
+from mud.models.constants import CommFlag, PlayerFlag, Sex, ROOM_VNUM_LIMBO
 from mud.net.ansi import render_ansi
 from mud.net.protocol import send_to_char
 from mud.net.session import SESSIONS, Session
+from mud.wiznet import WiznetFlag, wiznet
+from mud.skills.groups import get_group, list_groups
 from mud.security import bans
 from mud.security.bans import BanFlag
-from mud.skills.groups import get_group, list_groups
-from mud.wiznet import WiznetFlag, wiznet
 
 STAT_LABELS = ("Str", "Int", "Wis", "Dex", "Con")
 
@@ -67,8 +67,8 @@
 
 
 if TYPE_CHECKING:
+    from mud.models.character import Character
     from mud.account.account_service import ClassType, PcRaceType
-    from mud.models.character import Character
 
 
 def _format_three_column_table(entries: Iterable[tuple[str, str]]) -> list[str]:
@@ -89,7 +89,7 @@
     return lines
 
 
-def _effective_trust(char: Character) -> int:
+def _effective_trust(char: "Character") -> int:
     """Mirror ROM's ``get_trust`` helper for wiznet broadcasts."""
 
     trust = getattr(char, "trust", 0)
@@ -105,7 +105,7 @@
     return cleaned or placeholder
 
 
-def announce_wiznet_login(char: Character, host: str | None = None) -> None:
+def announce_wiznet_login(char: "Character", host: str | None = None) -> None:
     """Broadcast a WIZ_LOGINS notice when *char* enters the game."""
 
     if not getattr(char, "name", None):
@@ -134,7 +134,7 @@
     )
 
 
-def announce_wiznet_logout(char: Character) -> None:
+def announce_wiznet_logout(char: "Character") -> None:
     """Broadcast a WIZ_LOGINS notice when *char* leaves the game."""
 
     if not getattr(char, "name", None):
@@ -194,11 +194,7 @@
     )
 
 
-<<<<<<< HEAD
-def _broadcast_reconnect_notifications(char: Character, host: str | None = None) -> None:
-=======
 def _broadcast_reconnect_notifications(char: "Character", host: str | None = None) -> None:
->>>>>>> 3bb20d22
     """Notify the room and wiznet listeners about a successful reconnect."""
 
     name = getattr(char, "name", None)
@@ -229,11 +225,7 @@
     )
 
 
-<<<<<<< HEAD
-def _announce_login_or_reconnect(char: Character, host: str | None, reconnecting: bool) -> bool:
-=======
 def _announce_login_or_reconnect(char: "Character", host: str | None, reconnecting: bool) -> bool:
->>>>>>> 3bb20d22
     """Dispatch wiznet announcements for fresh logins or reconnects."""
 
     note_reminder = False
@@ -246,7 +238,7 @@
     return note_reminder
 
 
-def _stop_idling(char: Character) -> None:
+def _stop_idling(char: "Character") -> None:
     """Mirror ROM's ``stop_idling`` to pull players out of limbo on input."""
 
     if char is None:
@@ -514,7 +506,7 @@
     char.ansi_enabled = bool(enabled)
 
 
-def _is_new_player(char: Character) -> bool:
+def _is_new_player(char: "Character") -> bool:
     if getattr(char, "is_npc", False):
         return False
     try:
@@ -529,7 +521,7 @@
 
 
 def _apply_qmconfig_telnetga(
-    char: Character,
+    char: "Character",
     session: Session,
     connection: TelnetStream,
     *,
@@ -547,7 +539,7 @@
     session.go_ahead_enabled = telnet_enabled
 
 
-def _has_permit_flag(char: Character) -> bool:
+def _has_permit_flag(char: "Character") -> bool:
     """Return ``True`` when *char* has the ROM PLR_PERMIT bit set."""
 
     act_flags = int(getattr(char, "act", 0) or 0)
@@ -567,7 +559,7 @@
     await conn.send_text(text, newline=True)
 
 
-def _resolve_help_text(char: Character, topic: str, *, limit_first: bool = False) -> str | None:
+def _resolve_help_text(char: "Character", topic: str, *, limit_first: bool = False) -> str | None:
     try:
         text = do_help(char, topic, limit_results=limit_first)
     except Exception as exc:  # pragma: no cover - defensive guard
@@ -581,9 +573,6 @@
     return text
 
 
-<<<<<<< HEAD
-async def _send_login_motd(char: Character) -> None:
-=======
 def _strip_motd_trailer(text: str) -> str:
     trailer = "[Hit Return to continue]"
     if trailer not in text:
@@ -606,7 +595,6 @@
 
 
 async def _send_login_motd(char: "Character") -> None:
->>>>>>> 3bb20d22
     topics: list[str] = ["motd"]
     is_immortal_attr = getattr(char, "is_immortal", False)
     immortal = False
@@ -634,7 +622,7 @@
             print(f"[ERROR] Failed to send help topic '{topic}' to {getattr(char, 'name', '?')}: {exc}")
 
 
-def _should_send_newbie_help(char: Character) -> bool:
+def _should_send_newbie_help(char: "Character") -> bool:
     if getattr(char, "is_npc", True):
         return False
     try:
@@ -645,7 +633,7 @@
     return not bool(getattr(char, "newbie_help_seen", False))
 
 
-async def _send_newbie_help(char: Character) -> None:
+async def _send_newbie_help(char: "Character") -> None:
     text = _resolve_help_text(char, "newbie info")
     if not text:
         return
@@ -654,7 +642,7 @@
         await send_to_char(char, text)
         await send_to_char(char, "")
     finally:
-        char.newbie_help_seen = True
+        setattr(char, "newbie_help_seen", True)
         try:
             save_character(char)
         except Exception as exc:  # pragma: no cover - defensive guard
@@ -713,12 +701,12 @@
         await _send_line(conn, "Please answer Y or N.")
 
 
-async def _disconnect_session(session: Session) -> Character | None:
+async def _disconnect_session(session: Session) -> "Character" | None:
     """Disconnect an existing session so a new descriptor can take over."""
 
     old_conn = getattr(session, "connection", None)
     old_char = getattr(session, "character", None)
-    session._forced_disconnect = True
+    setattr(session, "_forced_disconnect", True)
 
     if old_conn is not None:
         try:
@@ -891,11 +879,7 @@
         return None
 
 
-<<<<<<< HEAD
-async def _prompt_for_race(conn: TelnetStream, help_character: object | None = None) -> PcRaceType | None:
-=======
 async def _prompt_for_race(conn: TelnetStream, help_character: object | None = None) -> "PcRaceType" | None:
->>>>>>> 3bb20d22
     races = get_creation_races()
     await _send_line(conn, "Available races: " + ", ".join(race.name.title() for race in races))
     await _send_line(conn, "What is your race? (help for more information)")
@@ -937,7 +921,7 @@
         await _send_line(conn, "Please enter M or F.")
 
 
-async def _prompt_for_class(conn: TelnetStream) -> ClassType | None:
+async def _prompt_for_class(conn: TelnetStream) -> "ClassType" | None:
     classes = get_creation_classes()
     await _send_line(conn, "Available classes: " + ", ".join(cls.name.title() for cls in classes))
     while True:
@@ -1222,7 +1206,7 @@
         await _send_menu_choice_help(fallback=True)
 
 
-async def _prompt_for_stats(conn: TelnetStream, race: PcRaceType) -> list[int] | None:
+async def _prompt_for_stats(conn: TelnetStream, race: "PcRaceType") -> list[int] | None:
     while True:
         stats = roll_creation_stats(race)
         await _send_line(conn, "Rolled stats: " + _format_stats(stats))
@@ -1267,7 +1251,7 @@
     return None
 
 
-async def _prompt_for_weapon(conn: TelnetStream, class_type: ClassType) -> int | None:
+async def _prompt_for_weapon(conn: TelnetStream, class_type: "ClassType") -> int | None:
     choices = get_weapon_choices(class_type)
     await _send_line(conn, "Starting weapons: " + ", ".join(choice.title() for choice in choices))
     normalized = {choice.lower(): choice for choice in choices}
@@ -1391,7 +1375,7 @@
     *,
     permit_banned: bool = False,
     newbie_banned: bool = False,
-) -> tuple[Character, bool] | None:
+) -> tuple["Character", bool] | None:
     permit_bit = int(PlayerFlag.PERMIT)
     while True:
         all_characters = list_characters(account)
@@ -1436,7 +1420,7 @@
             if active_connection is not None:
                 decision = await _prompt_yes_no(
                     conn,
-                    "That character is already playing. Reconnect? (Y/N) ",
+                    f"That character is already playing. Reconnect? (Y/N) ",
                 )
                 if decision is None:
                     return None
@@ -1673,223 +1657,4 @@
         except Exception as exc:
             print(f"[ERROR] Failed to close connection: {exc}")
 
-        print(f"[DISCONNECT] {addr} as {session.name if session else 'unknown'}")
-
-
-async def handle_connection_with_stream(
-    conn: TelnetStream,
-    host_for_ban: str | None,
-    *,
-    addr: str | None = None,
-    connection_type: str = "SSH",
-) -> None:
-    """Handle a connection using a pre-created stream object.
-
-    This allows SSH and other transport protocols to reuse the MUD connection
-    handling logic with their own stream implementations that match the
-    TelnetStream interface.
-
-    Args:
-        conn: A stream object with TelnetStream-compatible interface
-        host_for_ban: The client's host address for ban checking
-        addr: Optional address string for logging (defaults to conn.peer_host)
-        connection_type: Type of connection for logging (e.g., "SSH", "WebSocket")
-    """
-    session = None
-    char = None
-    account: PlayerAccount | None = None
-    username = ""
-    display_addr = addr or conn.peer_host or "unknown"
-
-    permit_banned = bool(host_for_ban and bans.is_host_banned(host_for_ban, BanFlag.PERMIT))
-    newbie_banned = bool(host_for_ban and bans.is_host_banned(host_for_ban, BanFlag.NEWBIES))
-    qmconfig = get_qmconfig()
-
-    try:
-        if host_for_ban and bans.is_host_banned(host_for_ban, BanFlag.ALL):
-            await conn.send_line("Your site has been banned from this mud.")
-            return
-
-        await conn.negotiate()
-        if qmconfig.ansiprompt:
-            ansi_result = await _prompt_ansi_preference(conn)
-            if ansi_result is None:
-                return
-            ansi_preference, ansi_explicit = ansi_result
-        else:
-            ansi_preference = qmconfig.ansicolor
-            ansi_explicit = False
-        conn.set_ansi(ansi_preference)
-        await _send_help_greeting(conn)
-
-        login_result = await _run_account_login(conn, host_for_ban)
-        if not login_result:
-            return
-        account, username, was_reconnect = login_result
-
-        selection = await _select_character(
-            conn,
-            account,
-            username,
-            permit_banned=permit_banned,
-            newbie_banned=newbie_banned,
-        )
-        if selection is None:
-            return
-
-        char, forced_reconnect = selection
-        reconnecting = bool(was_reconnect or forced_reconnect)
-
-        is_new_player = _is_new_player(char)
-        saved_colour = bool(int(getattr(char, "act", 0)) & int(PlayerFlag.COLOUR))
-        desired_colour = ansi_preference if ansi_explicit else (qmconfig.ansicolor if is_new_player else saved_colour)
-        _apply_colour_preference(char, desired_colour)
-        conn.set_ansi(char.ansi_enabled)
-
-        if char.room:
-            try:
-                char.room.add_character(char)
-            except Exception as exc:
-                print(f"[ERROR] Failed to add character to room: {exc}")
-
-        char.connection = conn
-        char.account_name = username
-        if reconnecting:
-            try:
-                char.timer = 0
-            except Exception:
-                pass
-
-        # Create a placeholder reader for Session (SSH doesn't use asyncio.StreamReader)
-        # Session needs a reader attribute but SSH handles input differently
-        placeholder_reader = asyncio.StreamReader()
-
-        session = Session(
-            name=char.name or "",
-            character=char,
-            reader=placeholder_reader,
-            connection=conn,
-            account_name=username,
-            ansi_enabled=conn.ansi_enabled,
-        )
-        SESSIONS[session.name] = session
-        char.desc = session
-        outfit_message: str | None = None
-        if is_new_player and give_school_outfit(char):
-            outfit_message = "You have been equipped by Mota."
-
-        # For non-telnet connections, disable go-ahead (telnet-specific)
-        session.go_ahead_enabled = False
-
-        print(f"[{connection_type}] [CONNECT] {display_addr} as {session.name}")
-
-        try:
-            if outfit_message:
-                await send_to_char(char, outfit_message)
-            if not reconnecting:
-                await _send_login_motd(char)
-                if _should_send_newbie_help(char):
-                    await _send_newbie_help(char)
-        except Exception as exc:
-            print(f"[ERROR] Failed to send MOTD for {session.name}: {exc}")
-
-        try:
-            if reconnecting:
-                await send_to_char(char, RECONNECT_MESSAGE)
-            note_reminder = _announce_login_or_reconnect(char, host_for_ban, reconnecting)
-            if reconnecting and note_reminder:
-                await send_to_char(
-                    char,
-                    "You have a note in progress. Type NWRITE to continue it.",
-                )
-        except Exception as exc:
-            print(f"[ERROR] Failed to announce wiznet login for {session.name}: {exc}")
-
-        try:
-            if char.room:
-                response = process_command(char, "look")
-                await send_to_char(char, response)
-            else:
-                await send_to_char(char, "You are floating in a void...")
-        except Exception as exc:
-            print(f"[ERROR] Failed to send initial look: {exc}")
-            await send_to_char(char, "Welcome to the world!")
-
-        while True:
-            try:
-                await conn.send_prompt("> ", go_ahead=False)
-                command = await _read_player_command(conn, session)
-                if command is None:
-                    break
-                _stop_idling(char)
-                if not command.strip():
-                    continue
-
-                try:
-                    response = process_command(char, command)
-                    await send_to_char(char, response)
-                except Exception as exc:
-                    print(f"[ERROR] Command processing failed for '{command}': {exc}")
-                    await send_to_char(
-                        char,
-                        "Sorry, there was an error processing that command.",
-                    )
-
-                while char and char.messages:
-                    try:
-                        msg = char.messages.pop(0)
-                        await send_to_char(char, msg)
-                    except Exception as exc:
-                        print(f"[ERROR] Failed to send message: {exc}")
-                        break
-
-            except asyncio.CancelledError:
-                break
-            except Exception as exc:
-                print(f"[ERROR] Connection loop error for {session.name if session else 'unknown'}: {exc}")
-                break
-
-    except Exception as exc:
-        print(f"[ERROR] {connection_type} handler error for {display_addr}: {exc}")
-    finally:
-        forced_disconnect = bool(session and getattr(session, "_forced_disconnect", False))
-        try:
-            if char and not forced_disconnect:
-                announce_wiznet_logout(char)
-        except Exception as exc:
-            print(f"[ERROR] Failed to announce wiznet logout for {session.name if session else 'unknown'}: {exc}")
-
-        try:
-            if char and not forced_disconnect:
-                save_character(char)
-        except Exception as exc:
-            print(f"[ERROR] Failed to save character: {exc}")
-
-        try:
-            if char and char.room and not forced_disconnect:
-                char.room.remove_character(char)
-        except Exception as exc:
-            print(f"[ERROR] Failed to remove character from room: {exc}")
-
-        if session and not forced_disconnect and session.name in SESSIONS:
-            SESSIONS.pop(session.name, None)
-
-        if char:
-            if not forced_disconnect:
-                char.desc = None
-                try:
-                    char.account_name = ""
-                except Exception:
-                    pass
-                if getattr(char, "connection", None) is conn:
-                    char.connection = None
-
-        if username and not forced_disconnect:
-            release_account(username)
-
-        try:
-            await conn.close()
-        except Exception as exc:
-            print(f"[ERROR] Failed to close connection: {exc}")
-
-        print(f"[{connection_type}] [DISCONNECT] {display_addr} as {session.name if session else 'unknown'}")+        print(f"[DISCONNECT] {addr} as {session.name if session else 'unknown'}")