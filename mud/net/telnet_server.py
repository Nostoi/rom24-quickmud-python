from __future__ import annotations

import asyncio

from mud.config import get_qmconfig, load_qmconfig
from mud.db.migrations import run_migrations
from mud.security import bans
from mud.world.world_state import initialize_world
from mud.game_tick_scheduler import start_game_tick_scheduler

from .connection import handle_connection


async def create_server(
    host: str = "0.0.0.0", port: int = 4000, area_list: str = "area/area.lst"
) -> asyncio.AbstractServer:
    """Return a started telnet server without blocking the loop."""
    # Initialize database tables
    load_qmconfig()
    qmconfig = get_qmconfig()
    run_migrations()
    # Initialize world data (resets transient ban/account state)
    initialize_world(area_list)
    # Reload persistent ban entries after world bootstrap clears runtime registries
    bans.load_bans_file()
    configured_host = (qmconfig.ip_address or "").strip()
    bind_host = host.strip() if isinstance(host, str) else ""
    if not bind_host or bind_host == "0.0.0.0":
        bind_host = configured_host or "0.0.0.0"
    return await asyncio.start_server(handle_connection, bind_host, port)


async def start_server(host: str = "0.0.0.0", port: int = 4000, area_list: str = "area/area.lst") -> None:
    from mud.game_loop import async_game_loop

    server = await create_server(host, port, area_list)
    sockets = getattr(server, "sockets", None)
    if sockets:
        addr = sockets[0].getsockname()
        print(f"Serving on {addr}")

<<<<<<< HEAD
    # Start shared game tick scheduler
    await start_game_tick_scheduler()
=======
    # Start game loop as background task
    game_task = asyncio.create_task(async_game_loop())
    print("🎮 Game loop started")

    try:
        async with server:
            await server.serve_forever()
    finally:
        # Clean shutdown: cancel game loop
        game_task.cancel()
        try:
            await game_task
        except asyncio.CancelledError:
            print("Game loop stopped")
            pass
>>>>>>> 3bb20d22


if __name__ == "__main__":
    asyncio.run(start_server())<|MERGE_RESOLUTION|>--- conflicted
+++ resolved
@@ -6,7 +6,6 @@
 from mud.db.migrations import run_migrations
 from mud.security import bans
 from mud.world.world_state import initialize_world
-from mud.game_tick_scheduler import start_game_tick_scheduler
 
 from .connection import handle_connection
 
@@ -39,10 +38,6 @@
         addr = sockets[0].getsockname()
         print(f"Serving on {addr}")
 
-<<<<<<< HEAD
-    # Start shared game tick scheduler
-    await start_game_tick_scheduler()
-=======
     # Start game loop as background task
     game_task = asyncio.create_task(async_game_loop())
     print("🎮 Game loop started")
@@ -58,7 +53,6 @@
         except asyncio.CancelledError:
             print("Game loop stopped")
             pass
->>>>>>> 3bb20d22
 
 
 if __name__ == "__main__":
